--- conflicted
+++ resolved
@@ -1,16 +1,6 @@
 [flake8]
 max_line_length = 120
 ignore =
-<<<<<<< HEAD
-# allow empty line at end of file
-    W391  
-# break before binary operator - allow either style
-    W503  
-# break after binary operator - allow either style
-    W504 
-# missing whitespace around arithmetic operator
-    E226  
-=======
     # allow empty line at end of file
     W391,
     # break before binary operator - allow either style
@@ -19,7 +9,6 @@
     W504,
     # missing whitespace around arithmetic operator
     E226,
->>>>>>> 8904c6b5
 exclude=
     .git,
     venv,