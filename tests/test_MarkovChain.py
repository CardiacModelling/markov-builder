--- conflicted
+++ resolved
@@ -23,13 +23,10 @@
         MARKOVBUILDER_TEST_OUTPUT environment variable
 
         """
-        test_output_dir = os.environ.get('MARKOVBUILDER_TEST_OUTPUT', os.path.join(
-<<<<<<< HEAD
-            'test_output', self.__class__.__name__))
-=======
-            'test_output', os.path.dirname(os.path.abspath(__file__)), self.__class__.__name__))
-
->>>>>>> 8193d0f1
+        test_output_dir = os.environ.get('MARKOVBUILDER_TEST_OUTPUT', os.path.join('test_output',
+                                         os.path.dirname(os.path.abspath(__file__)), 
+                                         self.__class__.__name__))
+
         if not os.path.exists(test_output_dir):
             os.makedirs(test_output_dir)
         self.output_dir = test_output_dir
