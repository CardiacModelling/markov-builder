--- conflicted
+++ resolved
@@ -73,8 +73,29 @@
 
         # Save html visualisation using pyvis
         m10.draw_graph(os.path.join(self.output_dir, "M10.html"))
-
-<<<<<<< HEAD
+        
+        # Construct Mazhari model
+        logging.info("Constructing five-state Mazhari model")
+
+        mazhari = example_models.construct_mazhari_chain()
+
+        # Save DOTfile
+        nx.drawing.nx_agraph.write_dot(mazhari.graph, "Mazhari_dotfile.dot")
+
+        # Save html visualisation using pyvis
+        mazhari.draw_graph(os.path.join(self.output_dir, "Mazhari.html"))
+
+        # Construct Wang model
+        logging.info("Constructing five-state Wang model")
+
+        wang = example_models.construct_wang_chain()
+
+        # Save DOTfile
+        nx.drawing.nx_agraph.write_dot(wang.graph, "Wang_dotfile.dot")
+
+        # Save html visualisation using pyvis
+        wang.draw_graph(os.path.join(self.output_dir, "Wang.html"))
+
     def test_parameterise_rates(self):
         """
         Test the MarkovChain.parameterise_rates function.
@@ -100,29 +121,6 @@
 
         # Output list of parameters
         logging.debug("parameters are %s" % mc.get_parameter_list())
-=======
-        # Construct Mazhari model
-        logging.info("Constructing five-state Mazhari model")
-
-        mazhari = example_models.construct_mazhari_chain()
-
-        # Save DOTfile
-        nx.drawing.nx_agraph.write_dot(mazhari.graph, "Mazhari_dotfile.dot")
-
-        # Save html visualisation using pyvis
-        mazhari.draw_graph(os.path.join(self.output_dir, "Mazhari.html"))
-
-        # Construct Wang model
-        logging.info("Constructing five-state Wang model")
-
-        wang = example_models.construct_wang_chain()
-
-        # Save DOTfile
-        nx.drawing.nx_agraph.write_dot(wang.graph, "Wang_dotfile.dot")
-
-        # Save html visualisation using pyvis
-        wang.draw_graph(os.path.join(self.output_dir, "Wang.html"))
->>>>>>> 64d1c5a8
 
     def test_construct_open_trapping_model(self):
         """
