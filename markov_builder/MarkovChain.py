--- conflicted
+++ resolved
@@ -511,14 +511,9 @@
         return nx.algorithms.components.is_strongly_connected(self.graph)
 
     def is_reversible(self) -> bool:
-<<<<<<< HEAD
-        """Checks symbolically whether or not the Markov chain is reversible for any set of non-zero
+        """Checks symbolically if the Markov chain is reversible for any set of non-zero
         transition rate values.
-=======
-        """Checks symbolically whether or not the Markov chain is reversible for any
-        set of non-zero transition rate values.
->>>>>>> 8193d0f1
-
+        
         We assume that all transition rates are always non-zero and follow
         Colquhoun et al. (2004) https://doi.org/10.1529/biophysj.103.
 
@@ -557,13 +552,9 @@
                 logging.debug("Not all rates were specified.")
                 return False
 
-<<<<<<< HEAD
             forward_rate_product = sp.prod(forward_rate_list).subs(self.rate_expressions)
             backward_rate_product = sp.prod(backward_rate_list).subs(self.rate_expressions)
-=======
-            forward_rate_product = sp.prod(forward_rate_list)
-            backward_rate_product = sp.prod(backward_rate_list)
->>>>>>> 8193d0f1
+
             if (forward_rate_product - backward_rate_product).evalf() != 0:
                 return False
         return True
@@ -864,13 +855,11 @@
 
         self.auxiliary_expression = expression
 
-<<<<<<< HEAD
         # TODO check these variables are not elsewhere in the model
         self.auxiliary_variables = default_values
-=======
+
     def get_states(self):
         return list(self.graph)
->>>>>>> 8193d0f1
 
     def as_latex(self, state_to_remove: str = None, include_auxiliary_expression: bool = False,
                  column_vector=True, label_order: list = None) -> str:
